--- conflicted
+++ resolved
@@ -473,14 +473,7 @@
 		PactRecord next;
 		while ((next = probeIter.next()) != null)
 		{
-<<<<<<< HEAD
-			if (!next.getFieldsInto(this.probeSideKeyFields, keyHolders)) {
-				throw new NullKeyFieldException(); 
-			}
-			
-=======
 			next.getFieldsIntoCheckingNull(this.probeSideKeyFields, keyHolders);
->>>>>>> 302fb446
 			final int hash = hash(keyHolders, this.currentRecursionDepth);
 			final int posHashCode = hash % this.numBuckets;
 			
@@ -648,11 +641,7 @@
 		initTable(numBuckets, (byte) partitionFanOut);
 		
 		final int[] positions = this.buildSideKeyFields;
-<<<<<<< HEAD
-		final Key[] keys = this.keyHolders;
-=======
 		final Class<? extends Key>[] keys = this.keyClasses;
->>>>>>> 302fb446
 		
 		// go over the complete input and insert every element into the hash table
 		PactRecord record = new PactRecord();
@@ -660,21 +649,12 @@
 		{
 			int hashCode = 0;
 			for (int i = 0; i < positions.length; i++) {
-<<<<<<< HEAD
-				Key k = keys[i];
-				if ((k = record.getField(positions[i], k)) != null) {
-					hashCode ^= hash(k.hashCode(), 0);
-				}
-				else {
-					throw new NullKeyFieldException();
-=======
 				Key k = record.getField(positions[i], keys[i]);
 				if (k != null) {
 					hashCode ^= hash(k.hashCode(), 0);
 				}
 				else {
 					throw new NullKeyFieldException(i);
->>>>>>> 302fb446
 				}
 			}
 			insertIntoTable(record, hashCode);
@@ -1145,21 +1125,12 @@
 	{
 		int hashCode = 0;
 		for (int i = 0; i < this.buildSideKeyFields.length; i++) {
-<<<<<<< HEAD
-			Key k = this.keyHolders[i];
-			if ((k = record.getField(this.buildSideKeyFields[i], k)) != null) {
-				hashCode ^= hash(k.hashCode(), recursionLevel);
-			}
-			else {
-				throw new NullKeyFieldException();
-=======
 			Key k = record.getField(this.buildSideKeyFields[i], this.keyClasses[i]);
 			if (k != null) {
 				hashCode ^= hash(k.hashCode(), recursionLevel);
 			}
 			else {
 				throw new NullKeyFieldException(i);
->>>>>>> 302fb446
 			}
 		}
 		return hashCode;
