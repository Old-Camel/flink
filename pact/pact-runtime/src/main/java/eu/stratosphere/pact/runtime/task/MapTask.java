--- conflicted
+++ resolved
@@ -275,16 +275,10 @@
 	 * @param out
 	 *        A collector for the output of the map() function.
 	 */
-<<<<<<< HEAD
-	private void callStub(Iterator<KeyValuePair<Key, Value>> in, Collector<Key, Value> out) throws InterruptedException {
-		while (in.hasNext()) {
-			KeyValuePair<Key, Value> pair = in.next();
-=======
-	private void callStub(Iterator<Pair<Key, Value>> in, Collector<Key, Value> out)
+	private void callStub(Iterator<KeyValuePair<Key, Value>> in, Collector<Key, Value> out)
 	{
 		while (!this.taskCanceled && in.hasNext()) {
-			Pair<Key, Value> pair = in.next();
->>>>>>> 62d08f9d
+			KeyValuePair<Key, Value> pair = in.next();
 			this.stub.map(pair.getKey(), pair.getValue(), out);
 		}
 	}
